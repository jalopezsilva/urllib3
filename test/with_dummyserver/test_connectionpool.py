--- conflicted
+++ resolved
@@ -9,10 +9,6 @@
 import mock
 
 from .. import (
-<<<<<<< HEAD
-    requires_network, onlyPy3,
-=======
->>>>>>> ee564fd7
     TARPIT_HOST, VALID_SOURCE_ADDRESSES, INVALID_SOURCE_ADDRESSES,
 )
 from ..port_helpers import find_unused_port
@@ -383,32 +379,6 @@
         pool = HTTPConnectionPool(self.host, self.port, timeout=timeout)
         pool.request('GET', '/')
 
-<<<<<<< HEAD
-=======
-    def test_tunnel(self):
-        # note the actual httplib.py has no tests for this functionality
-        timeout = Timeout(total=None)
-        pool = HTTPConnectionPool(self.host, self.port, timeout=timeout)
-        conn = pool._get_conn()
-        try:
-            conn.set_tunnel(self.host, self.port)
-        except AttributeError:  # python 2.6
-            conn._set_tunnel(self.host, self.port)
-
-        conn._tunnel = mock.Mock(return_value=None)
-        pool._make_request(conn, 'GET', '/')
-        conn._tunnel.assert_called_once_with()
-
-        # test that it's not called when tunnel is not set
-        timeout = Timeout(total=None)
-        pool = HTTPConnectionPool(self.host, self.port, timeout=timeout)
-        conn = pool._get_conn()
-
-        conn._tunnel = mock.Mock(return_value=None)
-        pool._make_request(conn, 'GET', '/')
-        self.assertEqual(conn._tunnel.called, False)
-
->>>>>>> ee564fd7
     def test_redirect(self):
         r = self.pool.request('GET', '/redirect', fields={'target': '/'}, redirect=False)
         self.assertEqual(r.status, 303)
